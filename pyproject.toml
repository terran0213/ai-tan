--- conflicted
+++ resolved
@@ -57,13 +57,8 @@
   "wheel",
   "build",
   "Sphinx==5.3.0",
-<<<<<<< HEAD
   "furo==2025.9.25",
   "myst-parser==1.0.0",
-=======
-  "furo==2023.3.27",
-  "myst-parser==3.0.1",
->>>>>>> 168e902d
   "sphinx-copybutton==0.5.2",
   "sphinx-autobuild==2021.3.14",
   "sphinx-autodoc-typehints<=2.3.0",

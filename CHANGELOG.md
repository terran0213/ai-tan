# Changelog

All notable changes to this project will be documented in this file.

The format is based on [Keep a Changelog](https://keepachangelog.com/en/1.0.0/),
and this project adheres to [Semantic Versioning](https://semver.org/spec/v2.0.0.html).

## Unreleased

<<<<<<< HEAD
### Changed

- Made it possible to construct a step graph out of `Step` objects, instead of constructing it out of `StepStub` objects.
- Removed dataset fingerprinting code, since we can now use `Step` to make sure things are cached.
- Made `Executor` non-registrable. This is a temporary state and will be changed back.
- Made steps deterministic by default.
- Brought back `MemoryStepCache`, so we can run steps without configuring anything.
=======
### Added

- Added a `.log_batch()` method on `torch::TrainCallback` which is given the average loss across
  distributed workers, but only called every `log_every` steps.

### Removed

- Removed `.pre_log_batch()` method on `torch::TrainCallback`.

### Fixed

- Fixed typo in parameter name `remove_stale_checkpoints` in `TorchTrainStep` (previously was `remove_state_checkpoints`).
>>>>>>> 8b8b6f1d

## [v0.3.5](https://github.com/allenai/tango/releases/tag/v0.3.5) - 2021-11-05

### Fixed

- Fixed a bug in `FromParams` where the "type" parameter was ignored in some cases
  where the `Registrable` base class did not directly inherit from `Registrable`.

## [v0.3.4](https://github.com/allenai/tango/releases/tag/v0.3.4) - 2021-11-04

### Added

- Added `StopEarlyCallback`, a `torch::TrainCallback` for early stopping.
- Added parameter `remove_stale_checkpoints` to `TorchTrainStep`.

### Changed

- Minor changes to `torch::TrainCallback` interface.
- Weights & Biases `torch::TrainCallback` now logs best validation metric score.

## [v0.3.3](https://github.com/allenai/tango/releases/tag/v0.3.3) - 2021-11-04

### Added

- Added support for PEP 604 in `FromParams`, i.e. writing union types as "X | Y" instead of "Union[X, Y]".
- [internals] Added a spot for miscellaneous end-to-end integration tests (not to be confused with "tests of integrations") in `tests/end_to_end/`.
- [internals] Core tests now run on all officially supported Python versions.

### Fixed

- Fixed a bug in `FromParams` where non-`FromParams` class parameters were not instantiated
  properly (or at all).
- Fixed a bug in `FromParams` where kwargs were not passed on from a wrapper class to the wrapped class.
- Fixed small bug where some errors from git would be printed when executor metadata is created
  outside of a git repository.

## [v0.3.2](https://github.com/allenai/tango/releases/tag/v0.3.2) - 2021-11-01

### Fixed

- Fixed a bug with `FromParams` that caused `.from_params()` to fail when the params contained
  an object that was already instantiated.
- tango command no longer installs a SIGTERM handler, which fixes some bugs with integrations that use multiprocessing.

## [v0.3.1](https://github.com/allenai/tango/releases/tag/v0.3.1) - 2021-10-29

### Changed
- Updated the `LightningTrainStep` to optionally take in a `LightningDataModule` as input.

## [v0.3.0](https://github.com/allenai/tango/releases/tag/v0.3.0) - 2021-10-28

### Added

- Added `IterableDatasetDict`, a version of `DatasetDict` for streaming-like datasets.
- Added a [PyTorch Lightning](https://www.pytorchlightning.ai) integration with `LightningTrainStep`.

### Fixed

- Fixed bug with `FromParams` and `Lazy` where extra arguments would sometimes be passed down through
  to a `Lazy` class when they shouldn't.

## [v0.2.4](https://github.com/allenai/tango/releases/tag/v0.2.4) - 2021-10-22

### Added

- Added support for [torch 1.10.0](https://github.com/pytorch/pytorch/releases).

### Changed

- `--file-friendly-logging` flag is now an option to the main `tango` command, so needs
  to be passed before `run`, e.g. `tango --file-friendly-logging run ...`.

### Fixed

- Fixed bug with `Step.from_params`.
- Ensure logging is initialized is spawn processes during distributed training with `TorchTrainStep`.

## [v0.2.3](https://github.com/allenai/tango/releases/tag/v0.2.3) - 2021-10-21

### Added

- Added support for global settings file, `tango.yml`.
- Added 'include_package' (array of string) param to config spec.
- Added a custom error `StopEarly` that a `TrainCallback` can raise within the `TorchTrainStep`
  to stop training early without crashing.
- Added step config, tango command, and tango version to executor metadata.
- Executor now also saves pip dependencies and conda environment files to the run directory
  for each step.

### Fixed

- Ensured `**kwargs` arguments are logged in `FromParams`.

## [v0.2.2](https://github.com/allenai/tango/releases/tag/v0.2.2) - 2021-10-19

### Added

- Added new steps to `datasets` integration: `ConcatenateDatasets` ("datasets::concatenate") and `InterleaveDatasets` (datasets::interleave).
- Added `__contains__` and `__iter__` methods on `DatasetDict` so that it is now a `Mapping` class.
- Added `tango info` command that - among other things - displays which integrations are installed.

## [v0.2.1](https://github.com/allenai/tango/releases/tag/v0.2.1) - 2021-10-18

### Added

- Added `convert_to_tango_dataset_dict()` function in the `datasets` integration.
  It's important for step caching purposes to use this to convert a HF `DatasetDict`
  to a native Tango `DatasetDict` when that `DatasetDict` is part of the input to another
  step. Otherwise the HF `DatasetDict` will have to be pickled to determine its hash.

### Changed

- `Format.checksum()` is now an abstract method. Subclasses should only compute checksum
  on the serialized artifact and nothing else in the directory.
- [internals] Changed the relationship between `Executor`, `StepCache`, and `Step.`
  `Executor` now owns the `StepCache`, and `Step` never interacts with `StepCache` directly.

## [v0.2.0](https://github.com/allenai/tango/releases/tag/v0.2.0) - 2021-10-15

### Added

- Added a [Weights & Biases](https://wandb.ai) integration with a training callback ("wandb::log")
  for `TorchTrainStep` ("torch::train") that logs training and validation metrics to W&B.

### Fixed

- Fixed `Format.checksum()` when there is a symlink to a directory in the cache folder.

## [v0.1.3](https://github.com/allenai/tango/releases/tag/v0.1.3) - 2021-10-15

### Added

- Added the ability to track a metric other than "loss" for validation in `TorchTrainStep` ("torch::train").

### Fixed

- Final model returned from `TorchTrainStep` ("torch::train") will have best weights loaded.
- Checkpoints are saved from `TorchTrainStep` ("torch::train") even when there is no validation loop.
- Fixed `TorchTrainStep` ("torch::train") when `validation_split` is `None`.
- Fixed distributed training with `TorchTrainStep` ("torch::train") on GPU devices.

## [v0.1.2](https://github.com/allenai/tango/releases/tag/v0.1.2) - 2021-10-13

### Added

- Added support for YAML configuration files.

## [v0.1.1](https://github.com/allenai/tango/releases/tag/v0.1.1) - 2021-10-12

### Added

- `TorchTrainStep` now displays a progress bar while saving a checkpoint to file.
- The default executor now saves a "executor-metadata.json" file to the directory for each step.

### Changed

- Renamed `DirectoryStepCache` to `LocalStepCache` (registered as "local").
- `LocalStepCache` saves metadata to `cache-metadata.json` instead of `metadata.json`.

### Fixed

- Fixed bug with `TorchTrainStep` during distributed training.
- `FromParams` will automatically convert strings into `Path` types now when the annotation
  is `Path`.

## [v0.1.0](https://github.com/allenai/tango/releases/tag/v0.1.0) - 2021-10-11

### Added

- Added `StepGraph` and `Executor` abstractions.
- Added a basic PyTorch training step registered as `"torch::train"`, along with other registrable
  components, such as `Model`, `DataLoader`, `Sampler`, `DataCollator`, `Optimizer`, and `LRScheduler`.
- Added `DatasetRemixStep` in `tango.steps`.
- Added module `tango.common.sequences`.
- Added `DatasetDict` class in `tango.common.dataset_dict`.
- Added [🤗 Datasets](https://github.com/huggingface/datasets) integration.
- Added command-line options to set log level or disable logging completely.

### Changed

- `Step.work_dir`, `Step.unique_id`, `Step.dependencies`, and `Step.recursive_dependencies`
  are now a properties instead of methods.
- `tango run` command will acquire a lock on the directory to avoid race conditions.
- Integrations can now be installed with `pip install tango[INTEGRATION_NAME]`. For example,
  `pip install tango[torch]`.
- Added method `Registrable.search_modules()` for automatically finding and importing the modules
  where a given ``name`` might be registered.
- `FromParams.from_params()` and `Registrable.resolve_class_name` will now call `Registrable.search_modules()` to automatically import modules where the type might be defined.
  Thus for classes that are defined and registered within any `tango.*` submodules it is not necessary to explicitly import them.

### Fixed

- `Step` implementations can now take arbitrary `**kwargs` in their `run()` methods.

## [v0.0.3](https://github.com/allenai/tango/releases/tag/v0.0.3) - 2021-09-27

### Added

- Added `tango` command.

## [v0.0.2](https://github.com/allenai/tango/releases/tag/v0.0.2) - 2021-09-27

### Added

- Ported over core tango components from AllenNLP.

## [v0.0.1](https://github.com/allenai/tango/releases/tag/v0.0.1) - 2021-09-22

### Added

- Added initial project boilerplate.<|MERGE_RESOLUTION|>--- conflicted
+++ resolved
@@ -7,7 +7,11 @@
 
 ## Unreleased
 
-<<<<<<< HEAD
+### Added
+
+- Added a `.log_batch()` method on `torch::TrainCallback` which is given the average loss across
+  distributed workers, but only called every `log_every` steps.
+
 ### Changed
 
 - Made it possible to construct a step graph out of `Step` objects, instead of constructing it out of `StepStub` objects.
@@ -15,11 +19,6 @@
 - Made `Executor` non-registrable. This is a temporary state and will be changed back.
 - Made steps deterministic by default.
 - Brought back `MemoryStepCache`, so we can run steps without configuring anything.
-=======
-### Added
-
-- Added a `.log_batch()` method on `torch::TrainCallback` which is given the average loss across
-  distributed workers, but only called every `log_every` steps.
 
 ### Removed
 
@@ -28,7 +27,6 @@
 ### Fixed
 
 - Fixed typo in parameter name `remove_stale_checkpoints` in `TorchTrainStep` (previously was `remove_state_checkpoints`).
->>>>>>> 8b8b6f1d
 
 ## [v0.3.5](https://github.com/allenai/tango/releases/tag/v0.3.5) - 2021-11-05
 

# Changelog

All notable changes to this project will be documented in this file.

The format is based on [Keep a Changelog](https://keepachangelog.com/en/1.0.0/),
and this project adheres to [Semantic Versioning](https://semver.org/spec/v2.0.0.html).

## Unreleased

### Added

- Run name printed at the end of a run so it's easier to find.
- Type information added to package data. See [PEP 561](https://www.python.org/dev/peps/pep-0561) for more information.
<<<<<<< HEAD
- A new integration, `transformers`, with two new steps for running seq2seq models.
- Added `logging_tqdm`, if you don't want a progress bar, but you still want to see progress in the logs.
- Added `threaded_generator()`, for wrapping generators so that they run in a separate thread from the generator's consumer.
- Added a new example for evaluating the T0 model on XSum, a summarization task.
- Added `MappedSequence` for functionally wrapping sequences.
- Added `TextFormat`, in case you want to store the output of your steps in raw text instead of JSON.
- Steps can now list arguments in `SKIP_ID_ARGUMENTS` to indicate that the argument should not affect a step's
  unique id. This is useful for arguments that affect the execution of a step, but not the output.
- `Step` now implements `__str__`, so steps look pretty in the debugger.
- Added `DatasetCombineStep`, a step that combines multiple datasets into one.
=======
- Added `common.logging.initialize_worker_logging()` function for configuring logging from worker processes/threads.
- Logs from `tango run ...` will be written to a file called `out.log` in the run directory.
>>>>>>> 0f4b3724

### Fixed

- Fixed torch `StepEarlyCallback` state not being recovered properly on restarts.
<<<<<<< HEAD
- `LocalWorkspace` now works properly with uncacheable steps.
- When a Tango run got killed hard, with `kill -9`, or because the machine lost power, `LocalWorkspace` would
  sometimes keep a step marked as "running", preventing further executions. This still happens sometimes, but it
  is now much less likely (and Tango gives you instructions for how to fix it).
- To make all this happen, `LocalWorkspace` now saves step info in a Sqlite database. Unfortunately that means that
  the workspace format changes and existing workspace directories won't work properly with it.
- Fixed premature cleanup of temporary directories when using `MemoryWorkspace`

=======
- Fixed file friendly logging by removing special styling characters.
- Ensured exceptions captured in logs.
>>>>>>> 0f4b3724

## [v0.4.0rc4](https://github.com/allenai/tango/releases/tag/v0.4.0rc4) - 2021-12-20

### Fixed

- Fixed a bug where `StepInfo` fails to deserialize when `error` is an exception that can't be pickled.


## [v0.4.0rc3](https://github.com/allenai/tango/releases/tag/v0.4.0rc3) - 2021-12-15

### Added

- Added `DatasetsFormat` format and `LoadStreamingDataset` step to `datasets` integration.
- `SqliteDictFormat` for datasets.
- Added `pre_epoch()` and `post_epoch()` callback methods to PyTorch `TrainCallback`.

### Changed

- `LoadDataset` step from `datasets` integration is now cacheable, using the `DatasetsFormat` format by default.
  But this only works with non-streaming datasets. For streaming datasets, you should use the `LoadStreamingDataset` step instead.

### Fixed

- Fixed bug where `KeyboardInterrupt` exceptions were not handled properly by steps and workspaces.
- `WandbTrainCallback` now will use part of the step's unique ID as the name for the W&B run by default, to make
  it easier to indentify which tango step corresponds to each run in W&B.
- `WandbTrainCallback` will save the entire `TrainConfig` object to the W&B config.


## [v0.4.0rc2](https://github.com/allenai/tango/releases/tag/v0.4.0rc2) - 2021-12-13

### Added

- Sample experiment configurations that prove Euler's identity

### Changed

- Loosened `Click` dependency to include v7.0.
- Loosened `datasets` dependency.
- Tightened `petname` dependency to exclude next major release for safety.

### Fixed

- `Workspace`, `MemoryWorkspace`, and `LocalWorkspace` can now be imported directly from the `tango`
  base module.
- Uncacheable leaf steps would never get executed. This is now fixed.
- We were treating failed steps as if they were completed by accident.
- The visualization had a problem with showing steps that never executed because a dependency failed.
- Fixed a bug where `Lazy` inputs to a `Step` would fail to resolve arguments that come from the result
  of another step.
- Fixed a bug in `TorchTrainStep` where some arguments for distributed training (`devices`, `distributed_port`) weren't being set properly.


## [v0.4.0rc1](https://github.com/allenai/tango/releases/tag/v0.4.0rc1) - 2021-11-30

### Added

- Introduced the concept of the `Workspace`, with `LocalWorkspace` and `MemoryWorkspace` as initial implementations.
- Added a stub of a webserver that will be able to visualize runs as they happen.
- Added separate classes for `LightningTrainingTypePlugin`, `LightningPrecisionPlugin`, `LightningClusterEnvironmentPlugin`, `LightningCheckpointPlugin` for compatibility with `pytorch-lightning>=1.5.0`.
- Added a visualization of workspaces that can show step graphs while they're executing.

### Removed

- Removed old `LightningPlugin` class
- Removed requirement of the `overrides` package

### Changed

- Made it possible to construct a step graph out of `Step` objects, instead of constructing it out of `StepStub` objects.
- Removed dataset fingerprinting code, since we can now use `Step` to make sure things are cached.
- Made steps deterministic by default.
- Brought back `MemoryStepCache`, so we can run steps without configuring anything.
- W&B `torch::TrainCallback` logs with `step=step+1` now so that training curves in the W&B dashboard
  match up with checkpoints saved locally and are easier to read (e.g. step 10000 instead of 9999).
- `filelock >= 3.4` required, parameter `poll_intervall`  to `tango.common.file_lock.FileLock.acquire` renamed
  to `poll_interval`.

### Fixed

- Fixed bug in `FromParams` where a parameter to a `FromParams` class may not be instantiated correctly
  if it's a class with a generic type parameter.

## [v0.3.6](https://github.com/allenai/tango/releases/tag/v0.3.6) - 2021-11-12

### Added

- Added a `.log_batch()` method on `torch::TrainCallback` which is given the average loss across
  distributed workers, but only called every `log_every` steps.

### Removed

- Removed `.pre_log_batch()` method on `torch::TrainCallback`.

### Fixed

- Fixed typo in parameter name `remove_stale_checkpoints` in `TorchTrainStep` (previously was `remove_state_checkpoints`).
- Fixed bug in `FromParams` that would cause failures when `from __future__ import annotations`
  was used with Python older than 3.10. See [PEP 563](https://www.python.org/dev/peps/pep-0563/)
  for details.

## [v0.3.5](https://github.com/allenai/tango/releases/tag/v0.3.5) - 2021-11-05

### Fixed

- Fixed a bug in `FromParams` where the "type" parameter was ignored in some cases
  where the `Registrable` base class did not directly inherit from `Registrable`.

## [v0.3.4](https://github.com/allenai/tango/releases/tag/v0.3.4) - 2021-11-04

### Added

- Added `StopEarlyCallback`, a `torch::TrainCallback` for early stopping.
- Added parameter `remove_stale_checkpoints` to `TorchTrainStep`.

### Changed

- Minor changes to `torch::TrainCallback` interface.
- Weights & Biases `torch::TrainCallback` now logs best validation metric score.

## [v0.3.3](https://github.com/allenai/tango/releases/tag/v0.3.3) - 2021-11-04

### Added

- Added support for PEP 604 in `FromParams`, i.e. writing union types as "X | Y" instead of "Union[X, Y]".
- [internals] Added a spot for miscellaneous end-to-end integration tests (not to be confused with "tests of integrations") in `tests/end_to_end/`.
- [internals] Core tests now run on all officially supported Python versions.

### Fixed

- Fixed a bug in `FromParams` where non-`FromParams` class parameters were not instantiated
  properly (or at all).
- Fixed a bug in `FromParams` where kwargs were not passed on from a wrapper class to the wrapped class.
- Fixed small bug where some errors from git would be printed when executor metadata is created
  outside of a git repository.

## [v0.3.2](https://github.com/allenai/tango/releases/tag/v0.3.2) - 2021-11-01

### Fixed

- Fixed a bug with `FromParams` that caused `.from_params()` to fail when the params contained
  an object that was already instantiated.
- tango command no longer installs a SIGTERM handler, which fixes some bugs with integrations that use multiprocessing.

## [v0.3.1](https://github.com/allenai/tango/releases/tag/v0.3.1) - 2021-10-29

### Changed
- Updated the `LightningTrainStep` to optionally take in a `LightningDataModule` as input.

## [v0.3.0](https://github.com/allenai/tango/releases/tag/v0.3.0) - 2021-10-28

### Added

- Added `IterableDatasetDict`, a version of `DatasetDict` for streaming-like datasets.
- Added a [PyTorch Lightning](https://www.pytorchlightning.ai) integration with `LightningTrainStep`.

### Fixed

- Fixed bug with `FromParams` and `Lazy` where extra arguments would sometimes be passed down through
  to a `Lazy` class when they shouldn't.

## [v0.2.4](https://github.com/allenai/tango/releases/tag/v0.2.4) - 2021-10-22

### Added

- Added support for [torch 1.10.0](https://github.com/pytorch/pytorch/releases).

### Changed

- `--file-friendly-logging` flag is now an option to the main `tango` command, so needs
  to be passed before `run`, e.g. `tango --file-friendly-logging run ...`.

### Fixed

- Fixed bug with `Step.from_params`.
- Ensure logging is initialized is spawn processes during distributed training with `TorchTrainStep`.

## [v0.2.3](https://github.com/allenai/tango/releases/tag/v0.2.3) - 2021-10-21

### Added

- Added support for global settings file, `tango.yml`.
- Added 'include_package' (array of string) param to config spec.
- Added a custom error `StopEarly` that a `TrainCallback` can raise within the `TorchTrainStep`
  to stop training early without crashing.
- Added step config, tango command, and tango version to executor metadata.
- Executor now also saves pip dependencies and conda environment files to the run directory
  for each step.

### Fixed

- Ensured `**kwargs` arguments are logged in `FromParams`.

## [v0.2.2](https://github.com/allenai/tango/releases/tag/v0.2.2) - 2021-10-19

### Added

- Added new steps to `datasets` integration: `ConcatenateDatasets` ("datasets::concatenate") and `InterleaveDatasets` (datasets::interleave).
- Added `__contains__` and `__iter__` methods on `DatasetDict` so that it is now a `Mapping` class.
- Added `tango info` command that - among other things - displays which integrations are installed.

## [v0.2.1](https://github.com/allenai/tango/releases/tag/v0.2.1) - 2021-10-18

### Added

- Added `convert_to_tango_dataset_dict()` function in the `datasets` integration.
  It's important for step caching purposes to use this to convert a HF `DatasetDict`
  to a native Tango `DatasetDict` when that `DatasetDict` is part of the input to another
  step. Otherwise the HF `DatasetDict` will have to be pickled to determine its hash.

### Changed

- `Format.checksum()` is now an abstract method. Subclasses should only compute checksum
  on the serialized artifact and nothing else in the directory.
- [internals] Changed the relationship between `Executor`, `StepCache`, and `Step.`
  `Executor` now owns the `StepCache`, and `Step` never interacts with `StepCache` directly.

## [v0.2.0](https://github.com/allenai/tango/releases/tag/v0.2.0) - 2021-10-15

### Added

- Added a [Weights & Biases](https://wandb.ai) integration with a training callback ("wandb::log")
  for `TorchTrainStep` ("torch::train") that logs training and validation metrics to W&B.

### Fixed

- Fixed `Format.checksum()` when there is a symlink to a directory in the cache folder.

## [v0.1.3](https://github.com/allenai/tango/releases/tag/v0.1.3) - 2021-10-15

### Added

- Added the ability to track a metric other than "loss" for validation in `TorchTrainStep` ("torch::train").

### Fixed

- Final model returned from `TorchTrainStep` ("torch::train") will have best weights loaded.
- Checkpoints are saved from `TorchTrainStep` ("torch::train") even when there is no validation loop.
- Fixed `TorchTrainStep` ("torch::train") when `validation_split` is `None`.
- Fixed distributed training with `TorchTrainStep` ("torch::train") on GPU devices.

## [v0.1.2](https://github.com/allenai/tango/releases/tag/v0.1.2) - 2021-10-13

### Added

- Added support for YAML configuration files.

## [v0.1.1](https://github.com/allenai/tango/releases/tag/v0.1.1) - 2021-10-12

### Added

- `TorchTrainStep` now displays a progress bar while saving a checkpoint to file.
- The default executor now saves a "executor-metadata.json" file to the directory for each step.

### Changed

- Renamed `DirectoryStepCache` to `LocalStepCache` (registered as "local").
- `LocalStepCache` saves metadata to `cache-metadata.json` instead of `metadata.json`.

### Fixed

- Fixed bug with `TorchTrainStep` during distributed training.
- `FromParams` will automatically convert strings into `Path` types now when the annotation
  is `Path`.

## [v0.1.0](https://github.com/allenai/tango/releases/tag/v0.1.0) - 2021-10-11

### Added

- Added `StepGraph` and `Executor` abstractions.
- Added a basic PyTorch training step registered as `"torch::train"`, along with other registrable
  components, such as `Model`, `DataLoader`, `Sampler`, `DataCollator`, `Optimizer`, and `LRScheduler`.
- Added `DatasetRemixStep` in `tango.steps`.
- Added module `tango.common.sequences`.
- Added `DatasetDict` class in `tango.common.dataset_dict`.
- Added [🤗 Datasets](https://github.com/huggingface/datasets) integration.
- Added command-line options to set log level or disable logging completely.

### Changed

- `Step.work_dir`, `Step.unique_id`, `Step.dependencies`, and `Step.recursive_dependencies`
  are now a properties instead of methods.
- `tango run` command will acquire a lock on the directory to avoid race conditions.
- Integrations can now be installed with `pip install tango[INTEGRATION_NAME]`. For example,
  `pip install tango[torch]`.
- Added method `Registrable.search_modules()` for automatically finding and importing the modules
  where a given ``name`` might be registered.
- `FromParams.from_params()` and `Registrable.resolve_class_name` will now call `Registrable.search_modules()` to automatically import modules where the type might be defined.
  Thus for classes that are defined and registered within any `tango.*` submodules it is not necessary to explicitly import them.

### Fixed

- `Step` implementations can now take arbitrary `**kwargs` in their `run()` methods.

## [v0.0.3](https://github.com/allenai/tango/releases/tag/v0.0.3) - 2021-09-27

### Added

- Added `tango` command.

## [v0.0.2](https://github.com/allenai/tango/releases/tag/v0.0.2) - 2021-09-27

### Added

- Ported over core tango components from AllenNLP.

## [v0.0.1](https://github.com/allenai/tango/releases/tag/v0.0.1) - 2021-09-22

### Added

- Added initial project boilerplate.<|MERGE_RESOLUTION|>--- conflicted
+++ resolved
@@ -11,7 +11,6 @@
 
 - Run name printed at the end of a run so it's easier to find.
 - Type information added to package data. See [PEP 561](https://www.python.org/dev/peps/pep-0561) for more information.
-<<<<<<< HEAD
 - A new integration, `transformers`, with two new steps for running seq2seq models.
 - Added `logging_tqdm`, if you don't want a progress bar, but you still want to see progress in the logs.
 - Added `threaded_generator()`, for wrapping generators so that they run in a separate thread from the generator's consumer.
@@ -22,15 +21,14 @@
   unique id. This is useful for arguments that affect the execution of a step, but not the output.
 - `Step` now implements `__str__`, so steps look pretty in the debugger.
 - Added `DatasetCombineStep`, a step that combines multiple datasets into one.
-=======
 - Added `common.logging.initialize_worker_logging()` function for configuring logging from worker processes/threads.
 - Logs from `tango run ...` will be written to a file called `out.log` in the run directory.
->>>>>>> 0f4b3724
 
 ### Fixed
 
 - Fixed torch `StepEarlyCallback` state not being recovered properly on restarts.
-<<<<<<< HEAD
+- Fixed file friendly logging by removing special styling characters.
+- Ensured exceptions captured in logs.
 - `LocalWorkspace` now works properly with uncacheable steps.
 - When a Tango run got killed hard, with `kill -9`, or because the machine lost power, `LocalWorkspace` would
   sometimes keep a step marked as "running", preventing further executions. This still happens sometimes, but it
@@ -39,10 +37,6 @@
   the workspace format changes and existing workspace directories won't work properly with it.
 - Fixed premature cleanup of temporary directories when using `MemoryWorkspace`
 
-=======
-- Fixed file friendly logging by removing special styling characters.
-- Ensured exceptions captured in logs.
->>>>>>> 0f4b3724
 
 ## [v0.4.0rc4](https://github.com/allenai/tango/releases/tag/v0.4.0rc4) - 2021-12-20
 
